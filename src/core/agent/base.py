--- conflicted
+++ resolved
@@ -72,16 +72,9 @@
         """Endpoint that implements the contract for Steamship embeddable chat widgets.
         This is a PUBLIC endpoint since these webhooks do not pass a token."""
         try:
-<<<<<<< HEAD
             input_message = self.comms.webtransport_parse(**kwargs)            
             chain_output = self.run(input_message.text)
             output_messages = self.chain_output_to_chat_messages(input_message, chain_output)
-=======
-            response = self.run(question)
-            if isinstance(response, str):
-                response = UUID_PATTERN.split(response)
-                response = [re.sub(r"^\W+", "", el) for el in response]
->>>>>>> ac9950d1
         except SteamshipError as e:
             output_messages = [ChatMessage(
                 client=self.client,
